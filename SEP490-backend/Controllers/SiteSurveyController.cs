--- conflicted
+++ resolved
@@ -40,11 +40,7 @@
         }
 
         [HttpPost("save")]
-<<<<<<< HEAD
         public async Task<ResponseDTO<SiteSurvey>> SaveSiteSurvey([FromForm] SaveSiteSurveyDTO model)
-=======
-        public async Task<ResponseDTO<SiteSurvey>> SaveSiteSurvey([FromForm] SiteSurvey model, [FromForm] List<IFormFile> attachments = null)
->>>>>>> ef1dd20b
         {
             var result = await HandleException(_siteSurveyService.SaveSiteSurvey(model, UserId, attachments), Message.SiteSurveyMessage.SAVE_SUCCESS);
             return result;
