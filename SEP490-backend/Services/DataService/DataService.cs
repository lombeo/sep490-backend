﻿using Microsoft.EntityFrameworkCore;
using Sep490_Backend.DTO;
using Sep490_Backend.DTO.Admin;
using Sep490_Backend.DTO.Common;
using Sep490_Backend.DTO.Contract;
using Sep490_Backend.DTO.Customer;
using Sep490_Backend.DTO.Project;
using Sep490_Backend.DTO.SiteSurvey;
using Sep490_Backend.Infra;
using Sep490_Backend.Infra.Constants;
using Sep490_Backend.Infra.Entities;
using Sep490_Backend.Services.CacheService;
using Sep490_Backend.Services.HelperService;
using System.Text.Json;

namespace Sep490_Backend.Services.DataService
{
    public interface IDataService
    {
        Task<List<ContractDTO>> ListContract(SearchContractDTO model);
        Task<List<User>> ListUser(AdminSearchUserDTO model);
        Task<List<Customer>> ListCustomer(CustomerSearchDTO model);
        Task<List<ProjectDTO>> ListProject(SearchProjectDTO model);
        Task<List<SiteSurvey>> ListSiteSurvey(SearchSiteSurveyDTO model);
    }

    public class DataService : IDataService
    {
        private readonly BackendContext _context;
        private readonly IHelperService _helpService;
        private readonly ICacheService _cacheService;

        public DataService(BackendContext context, IHelperService helpService, ICacheService cacheService)
        {
            _context = context;
            _helpService = helpService;
            _cacheService = cacheService;
        }

        public async Task<List<ContractDTO>> ListContract(SearchContractDTO model)
        {
            if (!_helpService.IsInRole(model.ActionBy, new List<string> { RoleConstValue.BUSINESS_EMPLOYEE, RoleConstValue.EXECUTIVE_BOARD }))
            {
                throw new UnauthorizedAccessException(Message.CommonMessage.NOT_ALLOWED);
            }

            // Xác định các key cache
            string generalCacheKey = RedisCacheKey.CONTRACT_CACHE_KEY;
            string userCacheKey = string.Format("CONTRACT:USER:{0}", model.ActionBy);
            
            // Thử lấy từ cache của user trước
            var userCache = await _cacheService.GetAsync<List<ContractDTO>>(userCacheKey);
            if (userCache != null)
            {
                var filteredData = ApplyContractFilters(userCache, model);
                model.Total = filteredData.Count();
                
                if (model.PageSize > 0)
                {
                    filteredData = filteredData.Skip(model.Skip).Take(model.PageSize).ToList();
                }
                
                return filteredData;
            }

            // Nếu không có trong cache của user, thử lấy từ cache chung
            var data = await _cacheService.GetAsync<List<ContractDTO>>(generalCacheKey);
            if (data == null)
            {
                // Lấy danh sách Project mà người dùng có quyền truy cập
                var project = await ListProject(new SearchProjectDTO()
                {
                    ActionBy = model.ActionBy,
                    PageSize = int.MaxValue
                });
                
                var projectIds = project.Select(p => p.Id).ToList();
                
                // Lấy danh sách Contract thuộc các Project mà người dùng có quyền truy cập
                var contracts = await _context.Contracts
                    .Where(t => !t.Deleted && projectIds.Contains(t.ProjectId))
                    .ToListAsync();
                
                // Lấy tất cả ContractDetail không bị xóa
                var allContractDetails = await _context.Set<ContractDetail>()
                    .Where(cd => !cd.Deleted && contracts.Select(c => c.Id).Contains(cd.ContractId))
                    .ToListAsync();
                
                data = contracts.Select(t => new ContractDTO
                {
                    Id = t.Id,
                    ContractCode = t.ContractCode,
                    ContractName = t.ContractName,
                    Project = project.FirstOrDefault(p => p.Id == t.ProjectId) ?? new ProjectDTO(),
                    StartDate = t.StartDate,
                    EndDate = t.EndDate,
                    EstimatedDays = t.EstimatedDays,
                    Status = t.Status,
                    Tax = t.Tax,
                    SignDate = t.SignDate,
                    Attachments = t.Attachments != null ? 
                        System.Text.Json.JsonSerializer.Deserialize<List<AttachmentInfo>>(t.Attachments.RootElement.ToString()) 
                        : null,
                    UpdatedAt = t.UpdatedAt,
                    Updater = t.Updater,
                    CreatedAt = t.CreatedAt,
                    Creator = t.Creator,
                    Deleted = t.Deleted,
                    // Thêm danh sách ContractDetail cho mỗi Contract
                    ContractDetails = allContractDetails
                        .Where(cd => cd.ContractId == t.Id)
                        .Select(cd => new ContractDetailDTO
                        {
                            WorkCode = cd.WorkCode,
                            Index = cd.Index,
                            ContractId = cd.ContractId,
                            ParentIndex = cd.ParentIndex,
                            WorkName = cd.WorkName,
                            Unit = cd.Unit,
                            Quantity = cd.Quantity,
                            UnitPrice = cd.UnitPrice,
                            Total = cd.Total,
                            CreatedAt = cd.CreatedAt,
                            Creator = cd.Creator,
                            UpdatedAt = cd.UpdatedAt,
                            Updater = cd.Updater,
                            Deleted = cd.Deleted
                        }).ToList()
                }).OrderByDescending(t => t.UpdatedAt).ToList();

                // Lưu vào cache chung
                _ = _cacheService.SetAsync(generalCacheKey, data, TimeSpan.FromMinutes(30));
            }
            else
            {
                // Nếu có trong cache chung, lọc theo quyền truy cập của người dùng
                var projectIds = await _context.ProjectUsers
                    .Where(pu => pu.UserId == model.ActionBy && !pu.Deleted)
                    .Select(pu => pu.ProjectId)
                    .ToListAsync();
                    
                data = data.Where(c => projectIds.Contains(c.Project.Id)).ToList();
            }
            
            // Lưu vào cache của user
            _ = _cacheService.SetAsync(userCacheKey, data, TimeSpan.FromMinutes(30));
            
            // Áp dụng bộ lọc theo điều kiện search
            var result = ApplyContractFilters(data, model);
            model.Total = result.Count();
            
            if (model.PageSize > 0)
            {
                result = result.Skip(model.Skip).Take(model.PageSize).ToList();
            }
            
            return result;
        }
        
        private List<ContractDTO> ApplyContractFilters(List<ContractDTO> data, SearchContractDTO model)
        {
            var result = data;
            
            if (!string.IsNullOrWhiteSpace(model.KeyWord))
            {
                result = result.Where(t => t.ContractCode.ToLower().Trim().Contains(model.KeyWord.ToLower().Trim())
                                     || t.ContractName.ToLower().Trim().Contains(model.KeyWord.ToLower().Trim())
                                     || t.Project.ProjectCode.ToLower().Trim().Contains(model.KeyWord.ToLower().Trim())
                                     || t.Project.ProjectName.ToLower().Trim().Contains(model.KeyWord.ToLower().Trim())).ToList();
            }

            if(model.ProjectId != 0)
            {
                result = result.Where(t => t.Project.Id == model.ProjectId).ToList();
            }
            
            if(model.Status != null)
            {
                result = result.Where(t => t.Status == model.Status).ToList();
            }
            
            if(model.SignDate != null)
            {
                result = result.Where(t => t.SignDate == model.SignDate).ToList();
            }
            
            return result;
        }

        public async Task<List<Customer>> ListCustomer(CustomerSearchDTO model)
        {
            if (!_helpService.IsInRole(model.ActionBy, new List<string> { RoleConstValue.BUSINESS_EMPLOYEE, RoleConstValue.EXECUTIVE_BOARD }))
            {
                throw new UnauthorizedAccessException(Message.CommonMessage.NOT_ALLOWED);
            }
            string cacheKey = RedisCacheKey.CUSTOMER_CACHE_KEY;
            var customerCacheList = await _cacheService.GetAsync<List<Customer>>(cacheKey);
            if (customerCacheList == null)
            {
                customerCacheList = await _context.Customers.Where(c => !c.Deleted).OrderByDescending(t => t.UpdatedAt).ToListAsync();
                _ = _cacheService.SetAsync(cacheKey, customerCacheList);
            }
            if (!string.IsNullOrWhiteSpace(model.Search))
            {
                customerCacheList = customerCacheList.Where(t => t.CustomerName.ToLower().Trim().Contains(model.Search.ToLower().Trim())
                || t.CustomerCode.ToLower().Trim().Contains(model.Search.ToLower().Trim())
                || t.Phone.ToLower().Trim().Contains(model.Search.ToLower().Trim())).ToList();
            }
            model.Total = customerCacheList.Count();
            if (model.PageSize > 0)
            {
                customerCacheList = customerCacheList.Skip(model.Skip).Take(model.PageSize).ToList();
            }
            return customerCacheList;
        }

        public async Task<List<ProjectDTO>> ListProject(SearchProjectDTO model)
        {
            if (!_helpService.IsInRole(model.ActionBy, new List<string> { RoleConstValue.BUSINESS_EMPLOYEE, RoleConstValue.EXECUTIVE_BOARD }))
            {
                throw new UnauthorizedAccessException(Message.CommonMessage.NOT_ALLOWED);
            }

            var user = StaticVariable.UserMemory.FirstOrDefault(u => u.Id == model.ActionBy);
            bool isExecutiveBoard = user != null && user.Role == RoleConstValue.EXECUTIVE_BOARD;

            // Tạo cache key riêng cho từng user để lưu trữ danh sách project theo phân quyền
            string userProjectCacheKey = string.Format(RedisCacheKey.PROJECT_BY_USER_CACHE_KEY, model.ActionBy);
            
            // Thử lấy danh sách project từ cache theo user
            var userProjects = await _cacheService.GetAsync<List<ProjectDTO>>(userProjectCacheKey);
            
            if (userProjects == null)
            {
                // Không có trong cache, cần tạo mới
                
                // 1. Lấy danh sách project từ cache chung hoặc từ database
                string projectCacheKey = RedisCacheKey.PROJECT_CACHE_KEY;
                var allProjects = await _cacheService.GetAsync<List<Project>>(projectCacheKey);
                
                if (allProjects == null)
                {
                    // Lấy từ database và cache lại
                    allProjects = await _context.Projects
                        .Where(t => !t.Deleted)
                        .ToListAsync();
                    
                    _ = _cacheService.SetAsync(projectCacheKey, allProjects);
                }
                
                // 2. Lấy danh sách phân quyền project từ cache hoặc từ database
                string projectUserCacheKey = RedisCacheKey.PROJECT_USER_CACHE_KEY;
                var allProjectPermissions = await _cacheService.GetAsync<List<ProjectUser>>(projectUserCacheKey);
                
                if (allProjectPermissions == null)
                {
                    // Lấy từ database và cache lại
                    allProjectPermissions = await _context.ProjectUsers
                        .Where(pu => !pu.Deleted)
                        .ToListAsync();
                    
                    _ = _cacheService.SetAsync(projectUserCacheKey, allProjectPermissions);
                }
                
                // 3. Lấy thông tin về customer
                var allCustomers = await _context.Customers.Where(c => !c.Deleted).ToListAsync();
                
                // 4. Xác định những project mà user có quyền xem
                userProjects = new List<ProjectDTO>();
                
                if (isExecutiveBoard)
                {
                    foreach (var project in allProjects)
                    {
                        // Danh sách người có quyền xem project
                        var viewerIds = allProjectPermissions
                            .Where(pu => pu.ProjectId == project.Id && !pu.IsCreator && !pu.Deleted)
                            .Select(pu => pu.UserId)
                            .ToList();
                        
                        var customer = allCustomers.FirstOrDefault(c => c.Id == project.CustomerId) ?? new Customer();
                        
                        userProjects.Add(new ProjectDTO
                        {
                            Id = project.Id,
                            ProjectCode = project.ProjectCode,
                            ProjectName = project.ProjectName,
                            Customer = customer,
                            ConstructType = project.ConstructType,
                            Location = project.Location,
                            Area = project.Area,
                            Purpose = project.Purpose,
                            TechnicalReqs = project.TechnicalReqs,
                            StartDate = project.StartDate,
                            EndDate = project.EndDate,
                            Budget = project.Budget,
                            Status = project.Status,
                            Attachments = project.Attachments != null ? 
                                JsonSerializer.Deserialize<List<AttachmentInfo>>(project.Attachments.RootElement.ToString()) 
                                : null,
                            Description = project.Description,
                            UpdatedAt = project.UpdatedAt,
                            Updater = project.Updater,
                            CreatedAt = project.CreatedAt,
                            Creator = project.Creator,
                            Deleted = project.Deleted,
                            IsCreator = false,
                            ViewerUserIds = viewerIds
                        });
                    }
                }
                else
                {
                    foreach (var project in allProjects)
                    {
                        // Xác định nếu người dùng hiện tại là người tạo
                        var isCreator = allProjectPermissions.Any(pu => 
                            pu.ProjectId == project.Id && 
                            pu.IsCreator && 
                            pu.UserId == model.ActionBy);
                        
                        // Xác định nếu người dùng hiện tại là người được chỉ định xem
                        var isViewer = allProjectPermissions.Any(pu => 
                            pu.ProjectId == project.Id && 
                            !pu.IsCreator && 
                            pu.UserId == model.ActionBy && 
                            !pu.Deleted);
                        
                        // Chỉ đưa vào danh sách những project mà người dùng có quyền
                        if (isCreator || isViewer)
                        {
                            // Danh sách người có quyền xem project
                            var viewerIds = allProjectPermissions
                                .Where(pu => pu.ProjectId == project.Id && !pu.IsCreator && !pu.Deleted)
                                .Select(pu => pu.UserId)
                                .ToList();
                            
                            var customer = allCustomers.FirstOrDefault(c => c.Id == project.CustomerId) ?? new Customer();
                            
                            userProjects.Add(new ProjectDTO
                            {
                                Id = project.Id,
                                ProjectCode = project.ProjectCode,
                                ProjectName = project.ProjectName,
                                Customer = customer,
                                ConstructType = project.ConstructType,
                                Location = project.Location,
                                Area = project.Area,
                                Purpose = project.Purpose,
                                TechnicalReqs = project.TechnicalReqs,
                                StartDate = project.StartDate,
                                EndDate = project.EndDate,
                                Budget = project.Budget,
                                Status = project.Status,
                                Attachments = project.Attachments != null ? 
                                    JsonSerializer.Deserialize<List<AttachmentInfo>>(project.Attachments.RootElement.ToString()) 
                                    : null,
                                Description = project.Description,
                                UpdatedAt = project.UpdatedAt,
                                Updater = project.Updater,
                                CreatedAt = project.CreatedAt,
                                Creator = project.Creator,
                                Deleted = project.Deleted,
                                IsCreator = isCreator,
                                ViewerUserIds = viewerIds
                            });
                        }
                    }
                }
                
                userProjects = userProjects.OrderByDescending(t => t.UpdatedAt).ToList();
                
                // Cache danh sách project của người dùng
                _ = _cacheService.SetAsync(userProjectCacheKey, userProjects, TimeSpan.FromMinutes(30)); // Cache ngắn hạn
            }
            
            // Áp dụng các bộ lọc
            var filteredData = userProjects;
            
            if (!string.IsNullOrWhiteSpace(model.KeyWord))
            {
                filteredData = filteredData.Where(t => t.ProjectCode.ToLower().Trim().Contains(model.KeyWord.ToLower().Trim())
                                        || t.ProjectName.ToLower().Trim().Contains(model.KeyWord.ToLower().Trim())
                                        || t.Customer.CustomerCode.ToLower().Trim().Contains(model.KeyWord.ToLower().Trim())
                                        || (t.Location ?? "").ToLower().Trim().Contains(model.KeyWord.ToLower().Trim())
                                        || t.Customer.CustomerName.ToLower().Trim().Contains(model.KeyWord.ToLower().Trim())).ToList();
            }
            if (model.CustomerId != 0)
            {
                filteredData = filteredData.Where(t => t.Customer.Id == model.CustomerId).ToList();
            }
            if (model.Status != null)
            {
                filteredData = filteredData.Where(t => t.Status == model.Status).ToList();
            }

            model.Total = filteredData.Count();

            if (model.PageSize > 0)
            {
                filteredData = filteredData.Skip(model.Skip).Take(model.PageSize).ToList();
            }

            return filteredData;
        }

        public async Task<List<SiteSurvey>> ListSiteSurvey(SearchSiteSurveyDTO model)
        {
            if (!_helpService.IsInRole(model.ActionBy, new List<string> { RoleConstValue.TECHNICAL_MANAGER, RoleConstValue.EXECUTIVE_BOARD }))
            {
                throw new UnauthorizedAccessException(Message.CommonMessage.NOT_ALLOWED);
            }
            
            var user = StaticVariable.UserMemory.FirstOrDefault(u => u.Id == model.ActionBy);
            bool isExecutiveBoard = user != null && user.Role == RoleConstValue.EXECUTIVE_BOARD;
            
            // Xác định các key cache
            string generalCacheKey = RedisCacheKey.SITE_SURVEY_CACHE_KEY;
            string userCacheKey = string.Format("SITE_SURVEY:USER:{0}", model.ActionBy);
            
            // Thử lấy từ cache của user trước
            var userCache = await _cacheService.GetAsync<List<SiteSurvey>>(userCacheKey);
            if (userCache != null)
            {
                var filteredData = ApplyFilters(userCache, model);
                model.Total = filteredData.Count();
                
                if (model.PageSize > 0)
                {
                    filteredData = filteredData.Skip(model.Skip).Take(model.PageSize).ToList();
                }
                
                return filteredData;
            }
            
            // Nếu không có trong cache chung, query từ database
            var data = await _context.SiteSurveys.Where(t => !t.Deleted).OrderByDescending(t => t.UpdatedAt).ToListAsync();
                
            // Si es Executive Board, devolver todos los sitios de estudio
            if (isExecutiveBoard)
            {
                // Cache todos los sitios para este usuario
                _ = _cacheService.SetAsync(userCacheKey, data, TimeSpan.FromMinutes(30));
                
                var filteredData = ApplyFilters(data, model);
                model.Total = filteredData.Count();
                
                if (model.PageSize > 0)
                {
                    filteredData = filteredData.Skip(model.Skip).Take(model.PageSize).ToList();
                }
                
                return filteredData;
            }
            
            // Lọc dữ liệu theo quyền truy cập của người dùng
            // Chỉ lấy các SiteSurvey thuộc project mà người dùng là thành viên
            
            // Lấy danh sách project mà người dùng có quyền truy cập
            var projectIds = await _context.ProjectUsers
                .Where(pu => pu.UserId == model.ActionBy && !pu.Deleted)
                .Select(pu => pu.ProjectId)
                .ToListAsync();
            
            // Lọc các SiteSurvey thuộc các project của người dùng
            var filteredSurveys = data.Where(s => projectIds.Contains(s.ProjectId)).ToList();
            
            // Cache cho user
            _ = _cacheService.SetAsync(userCacheKey, filteredSurveys, TimeSpan.FromMinutes(30));
            
            // Áp dụng bộ lọc
            var result = ApplyFilters(filteredSurveys, model);
            model.Total = result.Count();
            
            if (model.PageSize > 0)
            {
                result = result.Skip(model.Skip).Take(model.PageSize).ToList();
            }
            
            return result;
        }
        
        private List<SiteSurvey> ApplyFilters(List<SiteSurvey> data, SearchSiteSurveyDTO model)
        {
            var result = data;
            
            if (!string.IsNullOrWhiteSpace(model.SiteSurveyName))
            {
                result = result.Where(t => t.SiteSurveyName.ToLower().Trim().Contains(model.SiteSurveyName.ToLower().Trim())).ToList();
            }

            if (model.Status != null)
            {
                result = result.Where(t => t.Status == model.Status).ToList();
            }
            
            return result;
        }

        public async Task<List<User>> ListUser(AdminSearchUserDTO model)
        {
            var data = StaticVariable.UserMemory.ToList();
<<<<<<< HEAD

=======
>>>>>>> ef1dd20b
            data = data.OrderByDescending(t => t.UpdatedAt).ToList();
            if (!string.IsNullOrWhiteSpace(model.KeyWord))
            {
                data = data.Where(t => t.FullName.Contains(model.KeyWord) || t.Username.Contains(model.KeyWord) || t.Email.Contains(model.KeyWord) || t.Phone.Contains(model.KeyWord)).ToList();
            }
            if (!string.IsNullOrWhiteSpace(model.Role))
            {
                data = data.Where(t => t.Role == model.Role).ToList();
            }
            if (model.Gender != null)
            {
                data = data.Where(t => t.Gender == model.Gender).ToList();
            }
            if (model.Dob != null)
            {
                data = data.Where(t => t.Dob == model.Dob).ToList();
            }
            model.Total = data.Count();
            if (model.PageSize > 0)
            {
                data = data.Skip(model.Skip).Take(model.PageSize).ToList();
            }
            return data;
        }
    }
}<|MERGE_RESOLUTION|>--- conflicted
+++ resolved
@@ -500,10 +500,7 @@
         public async Task<List<User>> ListUser(AdminSearchUserDTO model)
         {
             var data = StaticVariable.UserMemory.ToList();
-<<<<<<< HEAD
-
-=======
->>>>>>> ef1dd20b
+
             data = data.OrderByDescending(t => t.UpdatedAt).ToList();
             if (!string.IsNullOrWhiteSpace(model.KeyWord))
             {
