--- conflicted
+++ resolved
@@ -62,16 +62,6 @@
             public const string INVALID_ROLE = "E-ADMIN-003"; //The role does not exist or you do not have permission to set this permission.
         }
 
-<<<<<<< HEAD
-        public static class CustomerMessage
-        {
-            //Success
-            public const string SEARCH_SUCCESS = "S-CUSTOMER-001"; //Search list customer successfully!
-            public const string DELETE_CUSTOMER_SUCCESS = "S-CUSTOMER-002"; //Delete customer successfully!
-            public const string CREATE_CUSTOMER_SUCCESS = "S-CUSTOMER-003"; //Create customer successfully!
-            public const string UPDATE_CUSTOMER_SUCCESS = "S-CUSTOMER-004"; //Update customer successfully!
-            //Error
-=======
         public static class SiteSurveyMessage
         {
             //Success
@@ -82,7 +72,16 @@
 
             //Error
             public const string PROJECT_NOT_FOUND = "E-SURVEY-001";
->>>>>>> c473cae0
+        }
+
+        public static class CustomerMessage
+        {
+            //Success
+            public const string SEARCH_SUCCESS = "S-CUSTOMER-001"; //Search list customer successfully!
+            public const string DELETE_CUSTOMER_SUCCESS = "S-CUSTOMER-002"; //Delete customer successfully!
+            public const string CREATE_CUSTOMER_SUCCESS = "S-CUSTOMER-003"; //Create customer successfully!
+            public const string UPDATE_CUSTOMER_SUCCESS = "S-CUSTOMER-004"; //Update customer successfully!
+            //Error
         }
     }
 }